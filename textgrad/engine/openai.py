--- conflicted
+++ resolved
@@ -135,14 +135,9 @@
             top_p=top_p,
         )
 
-<<<<<<< HEAD
-        response = response.choices[0].message.content
-        self._save_cache(prompt, response)
-        return response
-
-    @retry(wait=wait_random_exponential(min=1, max=5), stop=stop_after_attempt(5))
-    def __call__(self, prompt, **kwargs):
-        return self.generate(prompt, **kwargs)
+        response_text = response.choices[0].message.content
+        self._save_cache(cache_key, response_text)
+        return response_text
 
 class AzureChatOpenAI(ChatOpenAI):
     def __init__(
@@ -151,8 +146,21 @@
         system_prompt=ChatOpenAI.DEFAULT_SYSTEM_PROMPT,
         **kwargs):
         """
-        :param model_string:
-        :param system_prompt:
+        Initializes an interface for interacting with Azure's OpenAI models.
+
+        This class extends the ChatOpenAI class to use Azure's OpenAI API instead of OpenAI's API. It sets up the necessary client with the appropriate API version, API key, and endpoint from environment variables.
+
+        :param model_string: The model identifier for Azure OpenAI. Defaults to 'gpt-3.5-turbo'.
+        :param system_prompt: The default system prompt to use when generating responses. Defaults to ChatOpenAI's default system prompt.
+        :param kwargs: Additional keyword arguments to pass to the ChatOpenAI constructor.
+
+        Environment variables:
+        - AZURE_OPENAI_API_KEY: The API key for authenticating with Azure OpenAI.
+        - AZURE_OPENAI_API_BASE: The base URL for the Azure OpenAI API.
+        - AZURE_OPENAI_API_VERSION: The API version to use. Defaults to '2023-07-01-preview' if not set.
+
+        Raises:
+            ValueError: If the AZURE_OPENAI_API_KEY environment variable is not set.
         """
         root = platformdirs.user_cache_dir("textgrad")
         cache_path = os.path.join(root, f"cache_azure_{model_string}.db")  # Changed cache path to differentiate from OpenAI cache
@@ -162,7 +170,7 @@
         self.system_prompt = system_prompt
         api_version = os.getenv("AZURE_OPENAI_API_VERSION", "2023-07-01-preview")
         if os.getenv("AZURE_OPENAI_API_KEY") is None:
-            raise ValueError("Please set the AZURE_OPENAI_API_KEY, AZURE_OPENAI_API_BASE and AZURE_OPENAI_API_VERSION environment variables if you'd like to use Azure OpenAI models.")
+            raise ValueError("Please set the AZURE_OPENAI_API_KEY, AZURE_OPENAI_API_BASE, and AZURE_OPENAI_API_VERSION environment variables if you'd like to use Azure OpenAI models.")
         
         self.client = AzureOpenAI(
             api_version=api_version,
@@ -170,9 +178,4 @@
             azure_endpoint=os.getenv("AZURE_OPENAI_API_BASE"),
             azure_deployment=model_string,
         )
-        self.model_string = model_string
-=======
-        response_text = response.choices[0].message.content
-        self._save_cache(cache_key, response_text)
-        return response_text
->>>>>>> d6befc68
+        self.model_string = model_string