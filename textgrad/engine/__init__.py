from .base import EngineLM, CachedEngine

__ENGINE_NAME_SHORTCUTS__ = {
    "opus": "claude-3-opus-20240229",
    "haiku": "claude-3-haiku-20240307",
    "sonnet": "claude-3-sonnet-20240229",
<<<<<<< HEAD
    "together-llama-3-70b": "together-meta-llama/Llama-3-70b-chat-hf"
=======
    "sonnet-3.5": "claude-3-5-sonnet-20240620",
    "together-llama-3-70b": "together-meta-llama/Llama-3-70b-chat-hf",
>>>>>>> 32017f38
}

# Any better way to do this?
__MULTIMODAL_ENGINES__ = ["gpt-4-turbo",
                          "gpt-4o",
                          "claude-3-5-sonnet-20240620",
                          "claude-3-opus-20240229",
                          "claude-3-sonnet-20240229",
                          "claude-3-haiku-20240307",
                          "gpt-4-turbo-2024-04-09",
                          ]

def _check_if_multimodal(engine_name: str):
    return any([name == engine_name for name in __MULTIMODAL_ENGINES__])

def validate_multimodal_engine(engine):
    if not _check_if_multimodal(engine.model_string):
        raise ValueError(
            f"The engine provided is not multimodal. Please provide a multimodal engine, one of the following: {__MULTIMODAL_ENGINES__}")

def get_engine(engine_name: str, **kwargs) -> EngineLM:
    if engine_name in __ENGINE_NAME_SHORTCUTS__:
        engine_name = __ENGINE_NAME_SHORTCUTS__[engine_name]

    if "seed" in kwargs and "gpt-4" not in engine_name and "gpt-3.5" not in engine_name and "gpt-35" not in engine_name:
        raise ValueError(f"Seed is currently supported only for OpenAI engines, not {engine_name}")

    if engine_name.startswith("azure"):
        from .openai import AzureChatOpenAI
        # remove engine_name "azure-" prefix
        engine_name = engine_name[6:]
        return AzureChatOpenAI(model_string=engine_name, **kwargs)
    elif (("gpt-4" in engine_name) or ("gpt-3.5" in engine_name)):
        from .openai import ChatOpenAI
<<<<<<< HEAD
        return ChatOpenAI(model_string=engine_name, **kwargs)
    # bedrock incluedes most of the models so first check if the request is for it
    elif "bedrock" in engine_name:
        from .bedrock import ChatBedrock
        engine_name = engine_name.replace("bedrock-", "")
        return ChatBedrock(model_string=engine_name, **kwargs)
=======
        return ChatOpenAI(model_string=engine_name, is_multimodal=_check_if_multimodal(engine_name), **kwargs)
>>>>>>> 32017f38
    elif "claude" in engine_name:
        from .anthropic import ChatAnthropic
        return ChatAnthropic(model_string=engine_name, is_multimodal=_check_if_multimodal(engine_name), **kwargs)
    elif "gemini" in engine_name:
        from .gemini import ChatGemini
        return ChatGemini(model_string=engine_name, **kwargs)
    elif "together" in engine_name:
        from .together import ChatTogether
        engine_name = engine_name.replace("together-", "")
        return ChatTogether(model_string=engine_name, **kwargs)
    elif engine_name in ["command-r-plus", "command-r", "command", "command-light"]:
        from .cohere import ChatCohere
        return ChatCohere(model_string=engine_name, **kwargs)
    else:
        raise ValueError(f"Engine {engine_name} not supported")<|MERGE_RESOLUTION|>--- conflicted
+++ resolved
@@ -4,12 +4,8 @@
     "opus": "claude-3-opus-20240229",
     "haiku": "claude-3-haiku-20240307",
     "sonnet": "claude-3-sonnet-20240229",
-<<<<<<< HEAD
-    "together-llama-3-70b": "together-meta-llama/Llama-3-70b-chat-hf"
-=======
     "sonnet-3.5": "claude-3-5-sonnet-20240620",
     "together-llama-3-70b": "together-meta-llama/Llama-3-70b-chat-hf",
->>>>>>> 32017f38
 }
 
 # Any better way to do this?
@@ -44,16 +40,12 @@
         return AzureChatOpenAI(model_string=engine_name, **kwargs)
     elif (("gpt-4" in engine_name) or ("gpt-3.5" in engine_name)):
         from .openai import ChatOpenAI
-<<<<<<< HEAD
-        return ChatOpenAI(model_string=engine_name, **kwargs)
+        return ChatOpenAI(model_string=engine_name, is_multimodal=_check_if_multimodal(engine_name), **kwargs)
     # bedrock incluedes most of the models so first check if the request is for it
     elif "bedrock" in engine_name:
         from .bedrock import ChatBedrock
         engine_name = engine_name.replace("bedrock-", "")
         return ChatBedrock(model_string=engine_name, **kwargs)
-=======
-        return ChatOpenAI(model_string=engine_name, is_multimodal=_check_if_multimodal(engine_name), **kwargs)
->>>>>>> 32017f38
     elif "claude" in engine_name:
         from .anthropic import ChatAnthropic
         return ChatAnthropic(model_string=engine_name, is_multimodal=_check_if_multimodal(engine_name), **kwargs)
